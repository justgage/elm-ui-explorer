--- conflicted
+++ resolved
@@ -1,13 +1,9 @@
 module Explorer exposing (..)
 
-<<<<<<< HEAD
-import UIExplorer exposing (app, renderStories, addUICategory, emptyUICategories)
-=======
-import UIExplorer exposing (app, renderStories, toCategories)
->>>>>>> 05ecbe4b
 import Html.Attributes exposing (style)
 import Main exposing (view, Model)
 import Html exposing (div)
+import UIExplorer exposing (app, addUICategory, emptyUICategories, renderStories)
 
 
 {--A list of stories that represent all available states of the UI--}
@@ -43,22 +39,10 @@
 
 main =
     app
-<<<<<<< HEAD
         (emptyUICategories
             |> addUICategory
                 "Default"
                 "dropdown"
                 "A dropdown Menu"
                 (renderStories viewStoriesWrapper stories)
-=======
-        ([ ( "Default"
-           , [ { id = "dropdown"
-               , description = "A dropdown Menu"
-               , viewStories = renderStories viewStoriesWrapper stories
-               }
-             ]
-           )
-         ]
-            |> toCategories
->>>>>>> 05ecbe4b
         )